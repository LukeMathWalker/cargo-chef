use crate::Skeleton;
use anyhow::Context;
use serde::{Deserialize, Serialize};
use std::collections::HashSet;
use std::path::PathBuf;
use std::process::Command;

#[derive(Deserialize, Serialize, Debug, Clone, PartialEq, Eq)]
pub struct Recipe {
    pub skeleton: Skeleton,
}

pub struct TargetArgs {
    pub benches: bool,
    pub tests: bool,
    pub examples: bool,
    pub all_targets: bool,
}

pub enum CommandArg {
    Build,
    Check,
    Clippy,
}

pub struct CookArgs {
    pub profile: OptimisationProfile,
    pub command: CommandArg,
    pub default_features: DefaultFeatures,
    pub features: Option<HashSet<String>>,
    pub unstable_features: Option<HashSet<String>>,
    pub target: Option<Vec<String>>,
    pub target_dir: Option<PathBuf>,
    pub target_args: TargetArgs,
    pub manifest_path: Option<PathBuf>,
    pub package: Option<String>,
    pub workspace: bool,
    pub offline: bool,
    pub timings: bool,
    pub no_std: bool,
    pub bin: Option<String>,
    pub zigbuild: bool,
}

impl Recipe {
    pub fn prepare(base_path: PathBuf, member: Option<String>) -> Result<Self, anyhow::Error> {
        let skeleton = Skeleton::derive(&base_path, member)?;
        Ok(Recipe { skeleton })
    }

    pub fn cook(&self, args: CookArgs) -> Result<(), anyhow::Error> {
        let current_directory = std::env::current_dir()?;
        self.skeleton
            .build_minimum_project(&current_directory, args.no_std)?;
        build_dependencies(&args);
        self.skeleton
            .remove_compiled_dummies(
                current_directory,
                args.profile,
                args.target,
                args.target_dir,
            )
            .context("Failed to clean up dummy compilation artifacts.")?;
        Ok(())
    }
}

#[derive(Debug, Clone, Eq, PartialEq)]
pub enum OptimisationProfile {
    Release,
    Debug,
    Other(String),
}

#[derive(Debug, Clone, Copy, Eq, PartialEq)]
pub enum DefaultFeatures {
    Enabled,
    Disabled,
}

fn build_dependencies(args: &CookArgs) {
    let CookArgs {
        profile,
        command: command_arg,
        default_features,
        features,
        unstable_features,
        target,
        target_dir,
        target_args,
        manifest_path,
        package,
        workspace,
        offline,
        timings,
        bin,
        no_std: _no_std,
        zigbuild,
    } = args;
    let cargo_path = std::env::var("CARGO").expect("The `CARGO` environment variable was not set. This is unexpected: it should always be provided by `cargo` when invoking a custom sub-command, allowing `cargo-chef` to correctly detect which toolchain should be used. Please file a bug.");
    let mut command = Command::new(cargo_path);
<<<<<<< HEAD
    let command_with_args = match command_arg {
        CommandArg::Build => command.arg("build"),
        CommandArg::Check => command.arg("check"),
        CommandArg::Clippy => command.arg("clippy"),
=======
    let command_with_args = if *check {
        command.arg("check")
    } else if *zigbuild {
        command.arg("zigbuild")
    } else {
        command.arg("build")
>>>>>>> db491973
    };
    if profile == &OptimisationProfile::Release {
        command_with_args.arg("--release");
    } else if let OptimisationProfile::Other(custom_profile) = profile {
        command_with_args.arg("--profile").arg(custom_profile);
    }
    if default_features == &DefaultFeatures::Disabled {
        command_with_args.arg("--no-default-features");
    }
    if let Some(features) = features {
        let feature_flag = features.iter().cloned().collect::<Vec<String>>().join(",");
        command_with_args.arg("--features").arg(feature_flag);
    }
    if let Some(unstable_features) = unstable_features {
        for unstable_feature in unstable_features.iter().cloned() {
            command_with_args.arg("-Z").arg(unstable_feature);
        }
    }
    if let Some(target) = target {
        for target in target {
            command_with_args.arg("--target").arg(target);
        }
    }
    if let Some(target_dir) = target_dir {
        command_with_args.arg("--target-dir").arg(target_dir);
    }
    if target_args.benches {
        command_with_args.arg("--benches");
    }
    if target_args.tests {
        command_with_args.arg("--tests");
    }
    if target_args.examples {
        command_with_args.arg("--examples");
    }
    if target_args.all_targets {
        command_with_args.arg("--all-targets");
    }
    if let Some(manifest_path) = manifest_path {
        command_with_args.arg("--manifest-path").arg(manifest_path);
    }
    if let Some(package) = package {
        command_with_args.arg("--package").arg(package);
    }
    if let Some(binary_target) = bin {
        command_with_args.arg("--bin").arg(binary_target);
    }
    if *workspace {
        command_with_args.arg("--workspace");
    }
    if *offline {
        command_with_args.arg("--offline");
    }
    if *timings {
        command_with_args.arg("--timings");
    }

    execute_command(command_with_args);
}

fn execute_command(command: &mut Command) {
    let mut child = command
        .envs(std::env::vars())
        .spawn()
        .expect("Failed to execute process");

    let exit_status = child.wait().expect("Failed to run command");

    if !exit_status.success() {
        match exit_status.code() {
            Some(code) => panic!("Exited with status code: {}", code),
            None => panic!("Process terminated by signal"),
        }
    }
}<|MERGE_RESOLUTION|>--- conflicted
+++ resolved
@@ -21,6 +21,7 @@
     Build,
     Check,
     Clippy,
+    Zigbuild,
 }
 
 pub struct CookArgs {
@@ -39,7 +40,6 @@
     pub timings: bool,
     pub no_std: bool,
     pub bin: Option<String>,
-    pub zigbuild: bool,
 }
 
 impl Recipe {
@@ -95,23 +95,14 @@
         timings,
         bin,
         no_std: _no_std,
-        zigbuild,
     } = args;
     let cargo_path = std::env::var("CARGO").expect("The `CARGO` environment variable was not set. This is unexpected: it should always be provided by `cargo` when invoking a custom sub-command, allowing `cargo-chef` to correctly detect which toolchain should be used. Please file a bug.");
     let mut command = Command::new(cargo_path);
-<<<<<<< HEAD
     let command_with_args = match command_arg {
         CommandArg::Build => command.arg("build"),
         CommandArg::Check => command.arg("check"),
         CommandArg::Clippy => command.arg("clippy"),
-=======
-    let command_with_args = if *check {
-        command.arg("check")
-    } else if *zigbuild {
-        command.arg("zigbuild")
-    } else {
-        command.arg("build")
->>>>>>> db491973
+        CommandArg::Zigbuild => command.arg("zigbuild"),
     };
     if profile == &OptimisationProfile::Release {
         command_with_args.arg("--release");
