--- conflicted
+++ resolved
@@ -75,14 +75,10 @@
     /// Run `cargo check` instead of `cargo build`. Primarily useful for speeding up your CI pipeline.
     #[clap(long)]
     check: bool,
-<<<<<<< HEAD
     /// Run `cargo clippy` instead of `cargo build`. Primarily useful for speeding up your CI pipeline. Requires clippy to be installed.
     #[clap(long)]
     clippy: bool,
-    /// Build for the target triple.
-=======
     /// Build for the target triple. The flag can be passed multiple times to cook for multiple targets.
->>>>>>> db491973
     #[clap(long)]
     target: Option<Vec<String>>,
     /// Directory for all generated artifacts.
@@ -217,11 +213,12 @@
                 (false, Some(custom_profile)) => OptimisationProfile::Other(custom_profile),
                 (true, Some(_)) => Err(anyhow!("You specified both --release and --profile arguments. Please remove one of them, or both"))?
             };
-            let command = match (check, clippy) {
-                (true, true) => Err(anyhow!("You specified both `clippy` and `check` arguments. Please remove one of them, or both"))?,
-                (true, false) => CommandArg::Check,
-                (false, true) => CommandArg::Clippy,
-                (false, false) => CommandArg::Build,
+            let command = match (check, clippy, zigbuild) {
+                (true, false, false) => CommandArg::Check,
+                (false, true, false) => CommandArg::Clippy,
+                (false, false, true) => CommandArg::Zigbuild,
+                (false, false, false) => CommandArg::Build,
+                _ => Err(anyhow!("Only one (or none) of the  `clippy`, `check` and `zigbuild` arguments are allowed. Please remove some of them, or all"))?,
             };
 
             let default_features = if no_default_features {
@@ -257,7 +254,6 @@
                     timings,
                     no_std,
                     bin,
-                    zigbuild,
                 })
                 .context("Failed to cook recipe.")?;
         }
